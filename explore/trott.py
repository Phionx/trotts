--- conflicted
+++ resolved
@@ -344,10 +344,6 @@
         c[key] = a.get(key,0) + b.get(key, 0)
     return c
 
-<<<<<<< HEAD
-=======
-
->>>>>>> 1c5a52ce
 def calc_adjusted_pauli_string(pauli_string, active_spots):
     n = len(pauli_string)
     
@@ -363,10 +359,7 @@
     active = v*np.array(active_spots) # [1, -1, -1] * [1, 1, 0] -> [1, -1, 0]
     p = np.prod(active[active!=0]) # [1,-1] -> (1)*(-1) = -1
     return p
-<<<<<<< HEAD
-=======
-    
->>>>>>> 1c5a52ce
+    
 
 def calc_parity_full(pauli_string, readout_string, active_spots):
     """
