--- conflicted
+++ resolved
@@ -763,18 +763,12 @@
         try:
             rho_fit = ctf.fit(method="cvx", trace=1, psd=True)
             fidelity = state_fidelity(rho_fit, target_state)
-<<<<<<< HEAD
         except QiskitError:
-            print(f"An MLE error occured while fitting results for trott_step {trott_step}!")
-        
-=======
-        except:
             print(
                 f"An MLE error occured while fitting results for trott_step {trott_step}!"
             )
             fidelity = 0  # TODO: remove later
 
->>>>>>> 61fa3a41
         # Store infidelity, rather than fidelity
         res["uf_infid"] = 1 - fidelity
 
